--- conflicted
+++ resolved
@@ -55,12 +55,9 @@
 
 html_theme_options = {
     "logo_only": True,
-<<<<<<< HEAD
     "display_version": True,
     "prev_next_buttons_location": "bottom",
     "style_nav_header_background": "white",
-=======
->>>>>>> 6d472134
 }
 
 # Add any paths that contain custom static files (such as style sheets) here,
