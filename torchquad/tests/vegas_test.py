--- conflicted
+++ resolved
@@ -56,13 +56,9 @@
 
 
 if __name__ == "__main__":
-<<<<<<< HEAD
     # used to run this test individually
     profiler = cProfile.Profile()
     profiler.enable()
-=======
-    # Used to run this test individually
->>>>>>> f4fbaa0c
     start = timeit.default_timer()
     test_integrate()
     profiler.disable()
