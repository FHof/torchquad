--- conflicted
+++ resolved
@@ -43,12 +43,8 @@
         self.strat_counts[idx] += 1
 
     def update_DH(self):
-<<<<<<< HEAD
         """Update the dampened sample counts.
         """
-=======
-        """Update the dampened sample counts"""
->>>>>>> 82b0ca85
         d_sum = 0
         d_tmp = 0
         for i in range(self.N_cubes):
@@ -103,11 +99,7 @@
         return res
 
     def get_Y(self, idx):
-<<<<<<< HEAD
         """Compute randomly sampled points in specified interval.
-=======
-        """Compute randomly sampled points in specified interval
->>>>>>> 82b0ca85
 
         Args:
             idx (int): Interval index.
