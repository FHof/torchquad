--- conflicted
+++ resolved
@@ -12,14 +12,10 @@
 
 
 class VEGAS(BaseIntegrator):
-<<<<<<< HEAD
-    """Vegas Enhanced in torch. Refer to https://arxiv.org/abs/2009.05112.
+    """VEGAS Enhanced in torch. Refer to https://arxiv.org/abs/2009.05112.
     Implementation inspired by https://github.com/ycwu1030/CIGAR/ .
     EQ refers to equation in the paper.
     """
-=======
-    """VEGAS Enhanced in torch. Refer to https://arxiv.org/abs/2009.05112."""
->>>>>>> 698a9b2a
 
     def __init__(self):
         super().__init__()
